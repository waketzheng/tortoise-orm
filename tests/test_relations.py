from tests.testmodels import Employee, Event, Team, Tournament
from tortoise.aggregation import Count
from tortoise.contrib import test
from tortoise.exceptions import FieldError, NoValuesFetched


class TestRelations(test.TestCase):
    async def test_relations(self):
        tournament = Tournament(name="New Tournament")
        await tournament.save()
        await Event(name="Without participants", tournament_id=tournament.id).save()
        event = Event(name="Test", tournament_id=tournament.id)
        await event.save()
        participants = []
        for i in range(2):
            team = Team(name=f"Team {(i + 1)}")
            await team.save()
            participants.append(team)
        await event.participants.add(participants[0], participants[1])
        await event.participants.add(participants[0], participants[1])

        with self.assertRaises(NoValuesFetched):
            [team.id for team in event.participants]  # pylint: disable=W0104

        teamids = []
        async for team in event.participants:
            teamids.append(team.id)
<<<<<<< HEAD
        self.assertEqual(teamids, [participants[0].id, participants[1].id])
        teamids = [team.id async for team in event.participants]
        self.assertEqual(teamids, [participants[0].id, participants[1].id])
=======
        self.assertEqual(set(teamids), {participants[0].id, participants[1].id})
>>>>>>> e0fea4f6

        self.assertEqual(
            set([team.id for team in event.participants]), {participants[0].id, participants[1].id}
        )

        self.assertIn(event.participants[0].id, {participants[0].id, participants[1].id})

        selected_events = await Event.filter(participants=participants[0].id).prefetch_related(
            "participants", "tournament"
        )
        self.assertEqual(len(selected_events), 1)
        self.assertEqual(selected_events[0].tournament.id, tournament.id)
        self.assertEqual(len(selected_events[0].participants), 2)
        await participants[0].fetch_related("events")
        self.assertEqual(participants[0].events[0], event)

        await Team.fetch_for_list(participants, "events")

        await Team.filter(events__tournament__id=tournament.id)

        await Event.filter(tournament=tournament)

        await Tournament.filter(events__name__in=["Test", "Prod"]).distinct()

        result = await Event.filter(id=event.id).values("id", "name", tournament="tournament__name")
        self.assertEqual(result[0]["tournament"], tournament.name)

        result = await Event.filter(id=event.id).values_list("id", "participants__name")
        self.assertEqual(len(result), 2)

    async def test_reset_queryset_on_query(self):
        tournament = await Tournament.create(name="New Tournament")
        event = await Event.create(name="Test", tournament_id=tournament.id)
        participants = []
        for i in range(2):
            team = await Team.create(name=f"Team {(i + 1)}")
            participants.append(team)
        await event.participants.add(*participants)
        queryset = Event.all().annotate(count=Count("participants"))
        await queryset.first()
        await queryset.filter(name="Test").first()

    async def test_bool_for_relation_new_object(self):
        tournament = await Tournament.create(name="New Tournament")

        with self.assertRaises(NoValuesFetched):
            bool(tournament.events)

    async def test_bool_for_relation_old_object(self):
        await Tournament.create(name="New Tournament")
        tournament = await Tournament.first()

        with self.assertRaises(NoValuesFetched):
            bool(tournament.events)

    async def test_bool_for_relation_fetched_false(self):
        tournament = await Tournament.create(name="New Tournament")
        await tournament.fetch_related("events")

        self.assertFalse(bool(tournament.events))

    async def test_bool_for_relation_fetched_true(self):
        tournament = await Tournament.create(name="New Tournament")
        await Event.create(name="Test", tournament_id=tournament.id)
        await tournament.fetch_related("events")

        self.assertTrue(bool(tournament.events))

    async def test_m2m_add(self):
        tournament = await Tournament.create(name="tournament")
        event = await Event.create(name="First", tournament=tournament)
        team = await Team.create(name="1")
        team_second = await Team.create(name="2")
        await event.participants.add(team, team_second)
        fetched_event = await Event.first().prefetch_related("participants")
        self.assertEqual(len(fetched_event.participants), 2)

    async def test_m2m_add_already_added(self):
        tournament = await Tournament.create(name="tournament")
        event = await Event.create(name="First", tournament=tournament)
        team = await Team.create(name="1")
        team_second = await Team.create(name="2")
        await event.participants.add(team, team_second)
        await event.participants.add(team, team_second)
        fetched_event = await Event.first().prefetch_related("participants")
        self.assertEqual(len(fetched_event.participants), 2)

    async def test_m2m_clear(self):
        tournament = await Tournament.create(name="tournament")
        event = await Event.create(name="First", tournament=tournament)
        team = await Team.create(name="1")
        team_second = await Team.create(name="2")
        await event.participants.add(team, team_second)
        await event.participants.clear()
        fetched_event = await Event.first().prefetch_related("participants")
        self.assertEqual(len(fetched_event.participants), 0)

    async def test_m2m_remove(self):
        tournament = await Tournament.create(name="tournament")
        event = await Event.create(name="First", tournament=tournament)
        team = await Team.create(name="1")
        team_second = await Team.create(name="2")
        await event.participants.add(team, team_second)
        await event.participants.remove(team)
        fetched_event = await Event.first().prefetch_related("participants")
        self.assertEqual(len(fetched_event.participants), 1)

    async def test_m2m_remove_two(self):
        tournament = await Tournament.create(name="tournament")
        event = await Event.create(name="First", tournament=tournament)
        team = await Team.create(name="1")
        team_second = await Team.create(name="2")
        await event.participants.add(team, team_second)
        await event.participants.remove(team, team_second)
        fetched_event = await Event.first().prefetch_related("participants")
        self.assertEqual(len(fetched_event.participants), 0)

    async def test_self_ref(self):
        self.maxDiff = None
        root = await Employee.create(name="Root")
        loose = await Employee.create(name="Loose")
        _1 = await Employee.create(name="1. First H1", manager=root)
        _2 = await Employee.create(name="2. Second H1", manager=root)
        _1_1 = await Employee.create(name="1.1. First H2", manager=_1)
        _1_1_1 = await Employee.create(name="1.1.1. First H3", manager=_1_1)
        _2_1 = await Employee.create(name="2.1. Second H2", manager=_2)
        _2_2 = await Employee.create(name="2.2. Third H2", manager=_2)

        await _1.talks_to.add(_2, _1_1_1, loose)
        await _2_1.gets_talked_to.add(_2_2, _1_1, loose)

        LOOSE_TEXT = "Loose (to: 2.1. Second H2) (from: 1. First H1)"
        ROOT_TEXT = """Root (to: ) (from: )
  1. First H1 (to: 1.1.1. First H3, 2. Second H1, Loose) (from: )
    1.1. First H2 (to: 2.1. Second H2) (from: )
      1.1.1. First H3 (to: ) (from: 1. First H1)
  2. Second H1 (to: ) (from: 1. First H1)
    2.1. Second H2 (to: ) (from: 1.1. First H2, 2.2. Third H2, Loose)
    2.2. Third H2 (to: 2.1. Second H2) (from: )"""

        # Evaluated off creation objects
        self.assertEqual(await loose.full_hierarchy__async_for(), LOOSE_TEXT)
        self.assertEqual(await loose.full_hierarchy__fetch_related(), LOOSE_TEXT)
        self.assertEqual(await root.full_hierarchy__async_for(), ROOT_TEXT)
        self.assertEqual(await root.full_hierarchy__fetch_related(), ROOT_TEXT)

        # Evaluated off new objects → Result is identical
        root2 = await Employee.get(name="Root")
        loose2 = await Employee.get(name="Loose")
        self.assertEqual(await loose2.full_hierarchy__async_for(), LOOSE_TEXT)
        self.assertEqual(await loose2.full_hierarchy__fetch_related(), LOOSE_TEXT)
        self.assertEqual(await root2.full_hierarchy__async_for(), ROOT_TEXT)
        self.assertEqual(await root2.full_hierarchy__fetch_related(), ROOT_TEXT)

    async def test_prefetch_related_fk(self):
        tournament = await Tournament.create(name="New Tournament")
        await Event.create(name="Test", tournament_id=tournament.id)

        event2 = await Event.filter(name="Test").prefetch_related("tournament")
        self.assertEqual(event2[0].tournament, tournament)

    async def test_prefetch_related_rfk(self):
        tournament = await Tournament.create(name="New Tournament")
        event = await Event.create(name="Test", tournament_id=tournament.id)

        tournament2 = await Tournament.filter(name="New Tournament").prefetch_related("events")
        self.assertEqual(list(tournament2[0].events), [event])

    async def test_prefetch_related_missing_field(self):
        tournament = await Tournament.create(name="New Tournament")
        await Event.create(name="Test", tournament_id=tournament.id)

        with self.assertRaisesRegex(FieldError, "Relation tourn1ment for event not found"):
            await Event.filter(name="Test").prefetch_related("tourn1ment")

    async def test_prefetch_related_nonrel_field(self):
        tournament = await Tournament.create(name="New Tournament")
        await Event.create(name="Test", tournament_id=tournament.id)

        with self.assertRaisesRegex(FieldError, "Field modified on event is not a relation"):
            await Event.filter(name="Test").prefetch_related("modified")

    async def test_prefetch_related_id(self):
        tournament = await Tournament.create(name="New Tournament")
        await Event.create(name="Test", tournament_id=tournament.id)

        with self.assertRaisesRegex(FieldError, "Field id on event is not a relation"):
            await Event.filter(name="Test").prefetch_related("id")<|MERGE_RESOLUTION|>--- conflicted
+++ resolved
@@ -25,13 +25,9 @@
         teamids = []
         async for team in event.participants:
             teamids.append(team.id)
-<<<<<<< HEAD
-        self.assertEqual(teamids, [participants[0].id, participants[1].id])
+        self.assertEqual(set(teamids), {participants[0].id, participants[1].id})
         teamids = [team.id async for team in event.participants]
-        self.assertEqual(teamids, [participants[0].id, participants[1].id])
-=======
         self.assertEqual(set(teamids), {participants[0].id, participants[1].id})
->>>>>>> e0fea4f6
 
         self.assertEqual(
             set([team.id for team in event.participants]), {participants[0].id, participants[1].id}
