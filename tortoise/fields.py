import datetime
import functools
import json
import uuid
from decimal import Decimal
from typing import TYPE_CHECKING, Any, Optional, Type, Union
from uuid import UUID

import ciso8601
from pypika import Table

from tortoise.exceptions import ConfigurationError, NoValuesFetched, OperationalError

if TYPE_CHECKING:  # pragma: nocoverage
    from tortoise.models import Model


CASCADE = "CASCADE"
RESTRICT = "RESTRICT"
SET_NULL = "SET NULL"
SET_DEFAULT = "SET DEFAULT"

# Doing this we can replace json dumps/loads with different implementations
JSON_DUMPS = functools.partial(json.dumps, separators=(",", ":"))
JSON_LOADS = json.loads


class _FieldMeta(type):
    def __new__(mcs, name, bases, attrs):
        if len(bases) > 1 and bases[0] is Field:
            # Instantiate class with only the 1st base class (should be Field)
            cls = type.__new__(mcs, name, (bases[0],), attrs)  # type: Type[Field]
            # All other base classes are our meta types, we store them in class attributes
            cls.field_type = bases[1] if len(bases) == 2 else bases[1:]
            return cls
        return type.__new__(mcs, name, bases, attrs)


class Field(metaclass=_FieldMeta):
    """
    Base Field type.
    """

    # Field_type is a readonly property for the instance, it is set by _FieldMeta
    field_type: Type[Any] = None  # type: ignore
    indexable: bool = True

    __slots__ = (
        "source_field",
        "generated",
        "pk",
        "default",
        "null",
        "unique",
        "index",
        "model_field_name",
        "model",
        "reference",
        "description",
    )
    has_db_field = True

    # This method is just to make IDE/Linters happy
    def __new__(cls, *args, **kwargs):
        return super().__new__(cls)

    def __init__(
        self,
        source_field: Optional[str] = None,
        generated: bool = False,
        pk: bool = False,
        null: bool = False,
        default: Any = None,
        unique: bool = False,
        index: bool = False,
        reference: Optional[str] = None,
        model: "Optional[Model]" = None,
        description: Optional[str] = None,
        **kwargs,
    ) -> None:
        if not self.indexable and (unique or index):
            raise ConfigurationError(f"{self.__class__.__name__} can't be indexed")
        self.source_field = source_field
        self.generated = generated
        self.pk = pk
        self.default = default
        self.null = null
        self.unique = unique
        self.index = index
        self.model_field_name = ""
        self.model = model
        self.reference = reference
        self.description = description
<<<<<<< HEAD
=======
        # Disabled this due to #211 until we can find a proper use case for it.
>>>>>>> 736de2ee
        # super().__init__(**kwargs)  # type: ignore # mypy issue 4335

    def to_db_value(self, value: Any, instance) -> Any:
        if value is None or isinstance(value, self.field_type):
            return value
        return self.field_type(value)  # pylint: disable=E1102

    def to_python_value(self, value: Any) -> Any:
        if value is None or isinstance(value, self.field_type):
            return value
        return self.field_type(value)  # pylint: disable=E1102

    @property
    def required(self):
        return self.default is None and not self.null and not self.generated


class IntField(Field, int):
    """
    Integer field. (32-bit signed)

    ``pk`` (bool):
        True if field is Primary Key.
    """

    def __init__(self, pk: bool = False, **kwargs) -> None:
        if pk:
            kwargs["generated"] = bool(kwargs.get("generated", True))
        super().__init__(pk=pk, **kwargs)


class BigIntField(Field, int):
    """
    Big integer field. (64-bit signed)

    ``pk`` (bool):
        True if field is Primary Key.
    """

    def __init__(self, pk: bool = False, **kwargs) -> None:
        if pk:
            kwargs["generated"] = bool(kwargs.get("generated", True))
        super().__init__(pk=pk, **kwargs)


class SmallIntField(Field, int):
    """
    Small integer field. (16-bit signed)

    ``pk`` (bool):
        True if field is Primary Key.
    """

    __slots__ = ()

    def __init__(self, pk: bool = False, **kwargs) -> None:
        if pk:
            kwargs["generated"] = bool(kwargs.get("generated", True))
        super().__init__(pk=pk, **kwargs)


class CharField(Field, str):  # type: ignore[misc]  # noqa
    """
    Character field.

    You must provide the following:

    ``max_length`` (int):
        Maximum length of the field in characters.
    """

    __slots__ = ("max_length",)

    def __init__(self, max_length: int, **kwargs) -> None:
        if int(max_length) < 1:
            raise ConfigurationError("'max_length' must be >= 1")
        self.max_length = int(max_length)
        super().__init__(**kwargs)


class TextField(Field, str):  # type: ignore[misc]  # noqa
    """
    Large Text field.
    """

    __slots__ = ()
    indexable = False


class BooleanField(Field):
    """
    Boolean field.
    """

    __slots__ = ()

    # Bool is not subclassable, so we specify type here
    field_type = bool


class DecimalField(Field, Decimal):
    """
    Accurate decimal field.

    You must provide the following:

    ``max_digits`` (int):
        Max digits of significance of the decimal field.
    ``decimal_places`` (int):
        How many of those signifigant digits is after the decimal point.
    """

    __slots__ = ("max_digits", "decimal_places")

    def __init__(self, max_digits: int, decimal_places: int, **kwargs) -> None:
        if int(max_digits) < 1:
            raise ConfigurationError("'max_digits' must be >= 1")
        if int(decimal_places) < 0:
            raise ConfigurationError("'decimal_places' must be >= 0")
        super().__init__(**kwargs)
        self.max_digits = max_digits
        self.decimal_places = decimal_places


class DatetimeField(Field, datetime.datetime):
    """
    Datetime field.

    ``auto_now`` and ``auto_now_add`` is exclusive.
    You can opt to set neither or only ONE of them.

    ``auto_now`` (bool):
        Always set to ``datetime.utcnow()`` on save.
    ``auto_now_add`` (bool):
        Set to ``datetime.utcnow()`` on first save only.
    """

    __slots__ = ("auto_now", "auto_now_add")

    def __init__(self, auto_now: bool = False, auto_now_add: bool = False, **kwargs) -> None:
        if auto_now_add and auto_now:
            raise ConfigurationError("You can choose only 'auto_now' or 'auto_now_add'")
        super().__init__(**kwargs)
        self.auto_now = auto_now
        self.auto_now_add = auto_now | auto_now_add

    def to_python_value(self, value: Any) -> Optional[datetime.datetime]:
        if value is None or isinstance(value, datetime.datetime):
            return value
        return ciso8601.parse_datetime(value)

    def to_db_value(
        self, value: Optional[datetime.datetime], instance
    ) -> Optional[datetime.datetime]:
        if self.auto_now:
            value = datetime.datetime.utcnow()
            setattr(instance, self.model_field_name, value)
            return value
        if self.auto_now_add and getattr(instance, self.model_field_name) is None:
            value = datetime.datetime.utcnow()
            setattr(instance, self.model_field_name, value)
            return value
        return value


class DateField(Field, datetime.date):
    """
    Date field.
    """

    __slots__ = ()

    def to_python_value(self, value: Any) -> Optional[datetime.date]:
        if value is None or isinstance(value, datetime.date):
            return value
        return ciso8601.parse_datetime(value).date()


class TimeDeltaField(Field, datetime.timedelta):
    """
    A field for storing time differences.
    """

    __slots__ = ()

    def to_python_value(self, value: Any) -> Optional[datetime.timedelta]:
        if value is None or isinstance(value, datetime.timedelta):
            return value
        return datetime.timedelta(microseconds=value)

    def to_db_value(self, value: Optional[datetime.timedelta], instance) -> Optional[int]:
        if value is None:
            return None
        return (value.days * 86400000000) + (value.seconds * 1000000) + value.microseconds


class FloatField(Field, float):
    """
    Float (double) field.
    """

    __slots__ = ()


class JSONField(Field, dict, list):  # type: ignore[misc]  # noqa
    """
    JSON field.

    This field can store dictionaries or lists of any JSON-compliant structure.

    ``encoder``:
        The JSON encoder. The default is recommended.
    ``decoder``:
        The JSON decoder. The default is recommended.
    """

    __slots__ = ("encoder", "decoder")
    indexable = False

    def __init__(self, encoder=JSON_DUMPS, decoder=JSON_LOADS, **kwargs) -> None:
        super().__init__(**kwargs)
        self.encoder = encoder
        self.decoder = decoder

    def to_db_value(self, value: Optional[Union[dict, list]], instance) -> Optional[str]:
        if value is None:
            return None
        return self.encoder(value)

    def to_python_value(
        self, value: Optional[Union[str, dict, list]]
    ) -> Optional[Union[dict, list]]:
        if value is None or isinstance(value, (dict, list)):
            return value
        return self.decoder(value)


class UUIDField(Field, UUID):
    """
    UUID Field

    This field can store uuid value.

    If used as a primary key, it will auto-generate a UUID4 by default.
    """

    def __init__(self, **kwargs) -> None:
        if kwargs.get("pk", False):
            if "default" not in kwargs:
                kwargs["default"] = uuid.uuid4
        super().__init__(**kwargs)

    def to_db_value(self, value: Any, instance) -> Optional[str]:
        if value is None:
            return None
        return str(value)

    def to_python_value(self, value: Any) -> Optional[uuid.UUID]:
        if value is None or isinstance(value, self.field_type):
            return value
        return uuid.UUID(value)


class ForeignKeyField(Field):
    """
    ForeignKey relation field.

    This field represents a foreign key relation to another model.

    You must provide the following:

    ``model_name``:
        The name of the related model in a :samp:`'{app}.{model}'` format.

    The following is optional:

    ``related_name``:
        The attribute name on the related model to reverse resolve the foreign key.
    ``on_delete``:
        One of:
            ``field.CASCADE``:
                Indicate that the model should be cascade deleted if related model gets deleted.
            ``field.RESTRICT``:
                Indicate that the related model delete will be restricted as long as a
                foreign key points to it.
            ``field.SET_NULL``:
                Resets the field to NULL in case the related model gets deleted.
                Can only be set if field has ``null=True`` set.
            ``field.SET_DEFAULT``:
                Resets the field to ``default`` value in case the related model gets deleted.
                Can only be set is field has a ``default`` set.
    """

    __slots__ = (
        "field_type",  # type will be set later, so we need a slot to be able to write it
        "model_name",
        "related_name",
        "on_delete",
    )
    has_db_field = False

    def __init__(
        self, model_name: str, related_name: Optional[str] = None, on_delete=CASCADE, **kwargs
    ) -> None:
        super().__init__(**kwargs)
        # self.field_type: "Type[Model]" = None  # type: ignore
        if len(model_name.split(".")) != 2:
            raise ConfigurationError('Foreign key accepts model name in format "app.Model"')
        self.model_name = model_name
        self.related_name = related_name
        if on_delete not in {CASCADE, RESTRICT, SET_NULL}:
            raise ConfigurationError("on_delete can only be CASCADE, RESTRICT or SET_NULL")
        if on_delete == SET_NULL and not bool(kwargs.get("null")):
            raise ConfigurationError("If on_delete is SET_NULL, then field must have null=True set")
        self.on_delete = on_delete


class ManyToManyField(Field):
    """
    ManyToMany relation field.

    This field represents a many-to-many between this model and another model.

    See :ref:`many_to_many` for usage information.

    You must provide the following:

    ``model_name``:
        The name of the related model in a :samp:`'{app}.{model}'` format.

    The following is optional:

    ``through``:
        The DB table that represents the trough table.
        The default is normally safe.
    ``forward_key``:
        The forward lookup key on the through table.
        The default is normally safe.
    ``backward_key``:
        The backward lookup key on the through table.
        The default is normally safe.
    ``related_name``:
        The attribute name on the related model to reverse resolve the many to many.
    """

    __slots__ = (
        "field_type",  # Here we need type to be able to set dyamically
        "model_name",
        "related_name",
        "forward_key",
        "backward_key",
        "through",
        "_generated",
    )
    has_db_field = False

    def __init__(  # type: ignore
        self,
        model_name: str,
        through: Optional[str] = None,
        forward_key: Optional[str] = None,
        backward_key: str = "",
        related_name: str = "",
        field_type: "Type[Model]" = None,
        **kwargs,
    ) -> None:
        super().__init__(**kwargs)
        self.field_type = field_type
        if len(model_name.split(".")) != 2:
            raise ConfigurationError('Foreign key accepts model name in format "app.Model"')
        self.model_name = model_name
        self.related_name = related_name
        self.forward_key = forward_key or f"{model_name.split('.')[1].lower()}_id"
        self.backward_key = backward_key
        self.through = through
        self._generated = False


class BackwardFKRelation(Field):
    __slots__ = ("field_type", "relation_field")  # Here we need type to be able to set dyamically
    has_db_field = False

    def __init__(
        self, field_type: "Type[Model]", relation_field: str, null: bool, description: Optional[str]
    ) -> None:
        super().__init__(null=null)
        self.field_type = field_type
        self.relation_field = relation_field
        self.description = description


class RelationQueryContainer:
    """
    Relation Query container.
    """

    __slots__ = (
        "model",
        "relation_field",
        "instance",
        "_fetched",
        "_custom_query",
        "related_objects",
    )

    def __init__(self, model, relation_field: str, instance) -> None:
        self.model = model
        self.relation_field = relation_field
        self.instance = instance
        self._fetched = False
        self._custom_query = False
        self.related_objects: list = []

    @property
    def _query(self):
        if not self.instance._saved_in_db:
            raise OperationalError(
                "This objects hasn't been instanced, call .save() before calling related queries"
            )
        return self.model.filter(**{self.relation_field: self.instance.pk})

    def __contains__(self, item) -> bool:
        if not self._fetched:
            raise NoValuesFetched(
                "No values were fetched for this relation, first use .fetch_related()"
            )
        return item in self.related_objects

    def __iter__(self):
        if not self._fetched:
            raise NoValuesFetched(
                "No values were fetched for this relation, first use .fetch_related()"
            )
        return self.related_objects.__iter__()

    def __len__(self) -> int:
        if not self._fetched:
            raise NoValuesFetched(
                "No values were fetched for this relation, first use .fetch_related()"
            )
        return len(self.related_objects)

    def __bool__(self) -> bool:
        if not self._fetched:
            raise NoValuesFetched(
                "No values were fetched for this relation, first use .fetch_related()"
            )
        return bool(self.related_objects)

    def __getitem__(self, item):
        if not self._fetched:
            raise NoValuesFetched(
                "No values were fetched for this relation, first use .fetch_related()"
            )
        return self.related_objects[item]

    def __await__(self):
        return self._query.__await__()

    async def __aiter__(self):
        if not self._fetched:
            self.related_objects = await self
            self._fetched = True

        for val in self.related_objects:
            yield val

    def filter(self, *args, **kwargs):
        """
        Returns QuerySet with related elements filtered by args/kwargs.
        """
        return self._query.filter(*args, **kwargs)

    def all(self):
        """
        Returns QuerySet with all related elements.
        """
        return self._query

    def order_by(self, *args, **kwargs):
        """
        Returns QuerySet related elements in order.
        """
        return self._query.order_by(*args, **kwargs)

    def limit(self, *args, **kwargs):
        """
        Returns a QuerySet with at most «limit» related elements.
        """
        return self._query.limit(*args, **kwargs)

    def offset(self, *args, **kwargs):
        """
        Returns aQuerySet with all related elements offset by «offset».
        """
        return self._query.offset(*args, **kwargs)

    def _set_result_for_query(self, sequence) -> None:
        self._fetched = True
        self.related_objects = sequence


class ManyToManyRelationManager(RelationQueryContainer):
    """
    Many to many relation Query container.
    """

    __slots__ = ("field", "model", "instance")

    def __init__(self, model, instance, m2m_field: ManyToManyField) -> None:
        super().__init__(model, m2m_field.related_name, instance)
        self.field = m2m_field
        self.model = m2m_field.field_type
        self.instance = instance

    async def add(self, *instances, using_db=None) -> None:
        """
        Adds one or more of ``instances`` to the relation.

        If it is already added, it will be silently ignored.
        """
        if not instances:
            return
        if not self.instance._saved_in_db:
            raise OperationalError(f"You should first call .save() on {self.instance}")
        db = using_db if using_db else self.model._meta.db
        pk_formatting_func = type(self.instance)._meta.pk.to_db_value
        related_pk_formatting_func = type(instances[0])._meta.pk.to_db_value
        through_table = Table(self.field.through)
        select_query = (
            db.query_class.from_(through_table)
            .where(
                getattr(through_table, self.field.backward_key)
                == pk_formatting_func(self.instance.pk, self.instance)
            )
            .select(self.field.backward_key, self.field.forward_key)
        )
        query = db.query_class.into(through_table).columns(
            getattr(through_table, self.field.forward_key),
            getattr(through_table, self.field.backward_key),
        )

        if len(instances) == 1:
            criterion = getattr(
                through_table, self.field.forward_key
            ) == related_pk_formatting_func(instances[0].pk, instances[0])
        else:
            criterion = getattr(through_table, self.field.forward_key).isin(
                [related_pk_formatting_func(i.pk, i) for i in instances]
            )

        select_query = select_query.where(criterion)

        # TODO: This is highly inefficient. Should use UNIQUE index by default.
        #  And optionally allow duplicates.
        already_existing_relations_raw = await db.execute_query(str(select_query))
        already_existing_relations = {
            (
                pk_formatting_func(r[self.field.backward_key], self.instance),
                related_pk_formatting_func(r[self.field.forward_key], self.instance),
            )
            for r in already_existing_relations_raw
        }

        insert_is_required = False
        for instance_to_add in instances:
            if not instance_to_add._saved_in_db:
                raise OperationalError(f"You should first call .save() on {instance_to_add}")
            pk_f = related_pk_formatting_func(instance_to_add.pk, instance_to_add)
            pk_b = pk_formatting_func(self.instance.pk, self.instance)
            if (pk_b, pk_f) in already_existing_relations:
                continue
            query = query.insert(pk_f, pk_b)
            insert_is_required = True
        if insert_is_required:
            await db.execute_query(str(query))

    async def clear(self, using_db=None) -> None:
        """
        Clears ALL relations.
        """
        db = using_db if using_db else self.model._meta.db
        through_table = Table(self.field.through)
        pk_formatting_func = type(self.instance)._meta.pk.to_db_value
        query = (
            db.query_class.from_(through_table)
            .where(
                getattr(through_table, self.field.backward_key)
                == pk_formatting_func(self.instance.pk, self.instance)
            )
            .delete()
        )
        await db.execute_query(str(query))

    async def remove(self, *instances, using_db=None) -> None:
        """
        Removes one or more of ``instances`` from the relation.
        """
        db = using_db if using_db else self.model._meta.db
        if not instances:
            raise OperationalError("remove() called on no instances")
        through_table = Table(self.field.through)
        pk_formatting_func = type(self.instance)._meta.pk.to_db_value
        related_pk_formatting_func = type(instances[0])._meta.pk.to_db_value

        if len(instances) == 1:
            condition = (
                getattr(through_table, self.field.forward_key)
                == related_pk_formatting_func(instances[0].pk, instances[0])
            ) & (
                getattr(through_table, self.field.backward_key)
                == pk_formatting_func(self.instance.pk, self.instance)
            )
        else:
            condition = (
                getattr(through_table, self.field.backward_key)
                == pk_formatting_func(self.instance.pk, self.instance)
            ) & (
                getattr(through_table, self.field.forward_key).isin(
                    [related_pk_formatting_func(i.pk, i) for i in instances]
                )
            )
        query = db.query_class.from_(through_table).where(condition).delete()
        await db.execute_query(str(query))<|MERGE_RESOLUTION|>--- conflicted
+++ resolved
@@ -91,11 +91,6 @@
         self.model = model
         self.reference = reference
         self.description = description
-<<<<<<< HEAD
-=======
-        # Disabled this due to #211 until we can find a proper use case for it.
->>>>>>> 736de2ee
-        # super().__init__(**kwargs)  # type: ignore # mypy issue 4335
 
     def to_db_value(self, value: Any, instance) -> Any:
         if value is None or isinstance(value, self.field_type):
